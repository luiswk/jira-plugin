--- conflicted
+++ resolved
@@ -32,12 +32,8 @@
  */
 public class VersionCreatorTest {
 	private static final String JIRA_VER = Long.toString(System.currentTimeMillis());
-<<<<<<< HEAD
 	private static final String JIRA_PRJ = "TEST_PRJ";	
-=======
 	private static final String JIRA_VER_PARAM = "${JIRA_VER}";
-	private static final String JIRA_PRJ = "TEST_PRJ";
->>>>>>> 9f4fad8c
 	
 	AbstractBuild build;
 	Launcher launcher;
